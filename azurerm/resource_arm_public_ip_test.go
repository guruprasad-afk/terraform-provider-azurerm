package azurerm

import (
	"fmt"
	"net/http"
	"os"
	"regexp"
	"testing"

	"github.com/hashicorp/terraform/helper/resource"
	"github.com/hashicorp/terraform/terraform"
	"github.com/terraform-providers/terraform-provider-azurerm/azurerm/helpers/tf"
)

func TestAccAzureRMPublicIpStatic_basic(t *testing.T) {
	resourceName := "azurerm_public_ip.test"
<<<<<<< HEAD
	ri := tf.AccRandTimeInt()
	config := testAccAzureRMPublicIPStatic_basic(ri, testLocation())
=======
	ri := acctest.RandInt()
>>>>>>> ead29e8d

	resource.ParallelTest(t, resource.TestCase{
		PreCheck:     func() { testAccPreCheck(t) },
		Providers:    testAccProviders,
		CheckDestroy: testCheckAzureRMPublicIpDestroy,
		Steps: []resource.TestStep{
			{
				Config: testAccAzureRMPublicIPStatic_basic(ri, testLocation()),
				Check: resource.ComposeTestCheckFunc(
					testCheckAzureRMPublicIpExists(resourceName),
					resource.TestCheckResourceAttrSet(resourceName, "ip_address"),
					resource.TestCheckResourceAttr(resourceName, "allocation_method", "Static"),
					resource.TestCheckResourceAttr(resourceName, "ip_version", "IPv4"),
				),
			},
			{
				ResourceName:      resourceName,
				ImportState:       true,
				ImportStateVerify: true,
			},
		},
	})
}

func TestAccAzureRMPublicIpStatic_basicOld(t *testing.T) {
	resourceName := "azurerm_public_ip.test"
	ri := acctest.RandInt()

	resource.ParallelTest(t, resource.TestCase{
		PreCheck:     func() { testAccPreCheck(t) },
		Providers:    testAccProviders,
		CheckDestroy: testCheckAzureRMPublicIpDestroy,
		Steps: []resource.TestStep{
			{
				Config: testAccAzureRMPublicIPStatic_basicOld(ri, testLocation()),
				Check: resource.ComposeTestCheckFunc(
					testCheckAzureRMPublicIpExists(resourceName),
					resource.TestCheckResourceAttrSet(resourceName, "ip_address"),
					resource.TestCheckResourceAttr(resourceName, "public_ip_address_allocation", "Static"),
					resource.TestCheckResourceAttr(resourceName, "ip_version", "IPv4"),
				),
			},
			{
				Config: testAccAzureRMPublicIPStatic_basic(ri, testLocation()),
				Check: resource.ComposeTestCheckFunc(
					testCheckAzureRMPublicIpExists(resourceName),
					resource.TestCheckResourceAttrSet(resourceName, "ip_address"),
					resource.TestCheckResourceAttr(resourceName, "allocation_method", "Static"),
					resource.TestCheckResourceAttr(resourceName, "ip_version", "IPv4"),
				),
			},
			{
				ResourceName:      resourceName,
				ImportState:       true,
				ImportStateVerify: true,
			},
		},
	})
}

func TestAccAzureRMPublicIpStatic_zones(t *testing.T) {
	resourceName := "azurerm_public_ip.test"
	ri := tf.AccRandTimeInt()

	resource.ParallelTest(t, resource.TestCase{
		PreCheck:     func() { testAccPreCheck(t) },
		Providers:    testAccProviders,
		CheckDestroy: testCheckAzureRMPublicIpDestroy,
		Steps: []resource.TestStep{
			{
				Config: testAccAzureRMPublicIPStatic_withZone(ri, testLocation()),
				Check: resource.ComposeTestCheckFunc(
					testCheckAzureRMPublicIpExists(resourceName),
					resource.TestCheckResourceAttrSet(resourceName, "ip_address"),
					resource.TestCheckResourceAttr(resourceName, "allocation_method", "Static"),
					resource.TestCheckResourceAttr(resourceName, "zones.#", "1"),
					resource.TestCheckResourceAttr(resourceName, "zones.0", "1"),
				),
			},
			{
				ResourceName:      resourceName,
				ImportState:       true,
				ImportStateVerify: true,
			},
		},
	})
}

func TestAccAzureRMPublicIpStatic_basic_withDNSLabel(t *testing.T) {
	resourceName := "azurerm_public_ip.test"
	ri := tf.AccRandTimeInt()
	dnl := fmt.Sprintf("acctestdnl-%d", ri)
	config := testAccAzureRMPublicIPStatic_basic_withDNSLabel(ri, testLocation(), dnl)

	resource.ParallelTest(t, resource.TestCase{
		PreCheck:     func() { testAccPreCheck(t) },
		Providers:    testAccProviders,
		CheckDestroy: testCheckAzureRMPublicIpDestroy,
		Steps: []resource.TestStep{
			{
				Config: config,
				Check: resource.ComposeTestCheckFunc(
					testCheckAzureRMPublicIpExists(resourceName),
					resource.TestCheckResourceAttrSet(resourceName, "ip_address"),
					resource.TestCheckResourceAttr(resourceName, "allocation_method", "Static"),
					resource.TestCheckResourceAttr(resourceName, "domain_name_label", dnl),
				),
			},
			{
				ResourceName:      resourceName,
				ImportState:       true,
				ImportStateVerify: true,
			},
		},
	})
}

func TestAccAzureRMPublicIpStatic_standard_withIPv6_fails(t *testing.T) {
	ri := tf.AccRandTimeInt()
	config := testAccAzureRMPublicIPStatic_standard_withIPVersion(ri, testLocation(), "IPv6")

	resource.ParallelTest(t, resource.TestCase{
		PreCheck:     func() { testAccPreCheck(t) },
		Providers:    testAccProviders,
		CheckDestroy: testCheckAzureRMPublicIpDestroy,
		Steps: []resource.TestStep{
			{
				Config:      config,
				ExpectError: regexp.MustCompile("Cannot specify publicIpAllocationMethod as Static for IPv6 PublicIp"),
			},
		},
	})
}

func TestAccAzureRMPublicIpDynamic_basic_withIPv6(t *testing.T) {
	resourceName := "azurerm_public_ip.test"
	ri := tf.AccRandTimeInt()
	ipVersion := "Ipv6"
	config := testAccAzureRMPublicIPDynamic_basic_withIPVersion(ri, testLocation(), ipVersion)

	resource.ParallelTest(t, resource.TestCase{
		PreCheck:     func() { testAccPreCheck(t) },
		Providers:    testAccProviders,
		CheckDestroy: testCheckAzureRMPublicIpDestroy,
		Steps: []resource.TestStep{
			{
				Config: config,
				Check: resource.ComposeTestCheckFunc(
					testCheckAzureRMPublicIpExists(resourceName),
					resource.TestCheckResourceAttr(resourceName, "ip_version", "IPv6"),
				),
			},
			{
				ResourceName:      resourceName,
				ImportState:       true,
				ImportStateVerify: true,
			},
		},
	})

}

func TestAccAzureRMPublicIpStatic_basic_defaultsToIPv4(t *testing.T) {
	resourceName := "azurerm_public_ip.test"
	ri := tf.AccRandTimeInt()
	config := testAccAzureRMPublicIPStatic_basic(ri, testLocation())

	resource.ParallelTest(t, resource.TestCase{
		PreCheck:     func() { testAccPreCheck(t) },
		Providers:    testAccProviders,
		CheckDestroy: testCheckAzureRMPublicIpDestroy,
		Steps: []resource.TestStep{
			{
				Config: config,
				Check: resource.ComposeTestCheckFunc(
					testCheckAzureRMPublicIpExists(resourceName),
					resource.TestCheckResourceAttr(resourceName, "ip_version", "IPv4"),
				),
			},
			{
				ResourceName:      resourceName,
				ImportState:       true,
				ImportStateVerify: true,
			},
		},
	})
}
func TestAccAzureRMPublicIpStatic_basic_withIPv4(t *testing.T) {
	resourceName := "azurerm_public_ip.test"
	ri := tf.AccRandTimeInt()
	ipVersion := "IPv4"
	config := testAccAzureRMPublicIPStatic_basic_withIPVersion(ri, testLocation(), ipVersion)

	resource.ParallelTest(t, resource.TestCase{
		PreCheck:     func() { testAccPreCheck(t) },
		Providers:    testAccProviders,
		CheckDestroy: testCheckAzureRMPublicIpDestroy,
		Steps: []resource.TestStep{
			{
				Config: config,
				Check: resource.ComposeTestCheckFunc(
					testCheckAzureRMPublicIpExists(resourceName),
					resource.TestCheckResourceAttr(resourceName, "ip_version", "IPv4"),
				),
			},
			{
				ResourceName:      resourceName,
				ImportState:       true,
				ImportStateVerify: true,
			},
		},
	})
}

func TestAccAzureRMPublicIpStatic_standard(t *testing.T) {
	resourceName := "azurerm_public_ip.test"
	ri := tf.AccRandTimeInt()
	config := testAccAzureRMPublicIPStatic_standard(ri, testLocation())

	resource.ParallelTest(t, resource.TestCase{
		PreCheck:     func() { testAccPreCheck(t) },
		Providers:    testAccProviders,
		CheckDestroy: testCheckAzureRMPublicIpDestroy,
		Steps: []resource.TestStep{
			{
				Config: config,
				Check: resource.ComposeTestCheckFunc(
					testCheckAzureRMPublicIpExists(resourceName),
				),
			},
			{
				ResourceName:      resourceName,
				ImportState:       true,
				ImportStateVerify: true,
			},
		},
	})
}

func TestAccAzureRMPublicIpStatic_disappears(t *testing.T) {
	resourceName := "azurerm_public_ip.test"
	ri := tf.AccRandTimeInt()
	config := testAccAzureRMPublicIPStatic_basic(ri, testLocation())

	resource.ParallelTest(t, resource.TestCase{
		PreCheck:     func() { testAccPreCheck(t) },
		Providers:    testAccProviders,
		CheckDestroy: testCheckAzureRMPublicIpDestroy,
		Steps: []resource.TestStep{
			{
				Config: config,
				Check: resource.ComposeTestCheckFunc(
					testCheckAzureRMPublicIpExists(resourceName),
					testCheckAzureRMPublicIpDisappears(resourceName),
				),
				ExpectNonEmptyPlan: true,
			},
		},
	})
}

func TestAccAzureRMPublicIpStatic_idleTimeout(t *testing.T) {
	resourceName := "azurerm_public_ip.test"
	ri := tf.AccRandTimeInt()
	config := testAccAzureRMPublicIPStatic_idleTimeout(ri, testLocation())

	resource.ParallelTest(t, resource.TestCase{
		PreCheck:     func() { testAccPreCheck(t) },
		Providers:    testAccProviders,
		CheckDestroy: testCheckAzureRMPublicIpDestroy,
		Steps: []resource.TestStep{
			{
				Config: config,
				Check: resource.ComposeTestCheckFunc(
					testCheckAzureRMPublicIpExists(resourceName),
					resource.TestCheckResourceAttr(resourceName, "idle_timeout_in_minutes", "30"),
				),
			},
			{
				ResourceName:      resourceName,
				ImportState:       true,
				ImportStateVerify: true,
			},
		},
	})
}

func TestAccAzureRMPublicIpStatic_withTags(t *testing.T) {
	resourceName := "azurerm_public_ip.test"
	ri := tf.AccRandTimeInt()
	location := testLocation()
	preConfig := testAccAzureRMPublicIPStatic_withTags(ri, location)
	postConfig := testAccAzureRMPublicIPStatic_withTagsUpdate(ri, location)

	resource.ParallelTest(t, resource.TestCase{
		PreCheck:     func() { testAccPreCheck(t) },
		Providers:    testAccProviders,
		CheckDestroy: testCheckAzureRMPublicIpDestroy,
		Steps: []resource.TestStep{
			{
				Config: preConfig,
				Check: resource.ComposeTestCheckFunc(
					testCheckAzureRMPublicIpExists(resourceName),
					resource.TestCheckResourceAttr(resourceName, "tags.%", "2"),
					resource.TestCheckResourceAttr(resourceName, "tags.environment", "Production"),
					resource.TestCheckResourceAttr(resourceName, "tags.cost_center", "MSFT"),
				),
			},
			{
				Config: postConfig,
				Check: resource.ComposeTestCheckFunc(
					testCheckAzureRMPublicIpExists(resourceName),
					resource.TestCheckResourceAttr(resourceName, "tags.%", "1"),
					resource.TestCheckResourceAttr(resourceName, "tags.environment", "staging"),
				),
			},
		},
	})
}

func TestAccAzureRMPublicIpStatic_update(t *testing.T) {
	resourceName := "azurerm_public_ip.test"
	ri := tf.AccRandTimeInt()
	location := testLocation()
	preConfig := testAccAzureRMPublicIPStatic_basic(ri, location)
	postConfig := testAccAzureRMPublicIPStatic_update(ri, location)

	resource.ParallelTest(t, resource.TestCase{
		PreCheck:     func() { testAccPreCheck(t) },
		Providers:    testAccProviders,
		CheckDestroy: testCheckAzureRMPublicIpDestroy,
		Steps: []resource.TestStep{
			{
				Config: preConfig,
				Check: resource.ComposeTestCheckFunc(
					testCheckAzureRMPublicIpExists(resourceName),
				),
			},
			{
				Config: postConfig,
				Check: resource.ComposeTestCheckFunc(
					testCheckAzureRMPublicIpExists(resourceName),
					resource.TestCheckResourceAttr(resourceName, "domain_name_label", fmt.Sprintf("acctest-%d", ri)),
				),
			},
			{
				ResourceName:      resourceName,
				ImportState:       true,
				ImportStateVerify: true,
			},
		},
	})
}

func TestAccAzureRMPublicIpDynamic_basic(t *testing.T) {
	resourceName := "azurerm_public_ip.test"
	ri := tf.AccRandTimeInt()
	config := testAccAzureRMPublicIPDynamic_basic(ri, testLocation())

	resource.ParallelTest(t, resource.TestCase{
		PreCheck:     func() { testAccPreCheck(t) },
		Providers:    testAccProviders,
		CheckDestroy: testCheckAzureRMPublicIpDestroy,
		Steps: []resource.TestStep{
			{
				Config: config,
				Check: resource.ComposeTestCheckFunc(
					testCheckAzureRMPublicIpExists(resourceName),
				),
			},
			{
				ResourceName:      resourceName,
				ImportState:       true,
				ImportStateVerify: true,
			},
		},
	})
}

func TestAccAzureRMPublicIpStatic_importIdError(t *testing.T) {
	resourceName := "azurerm_public_ip.test"

	ri := tf.AccRandTimeInt()
	config := testAccAzureRMPublicIPStatic_basic(ri, testLocation())
	resource.ParallelTest(t, resource.TestCase{
		PreCheck:     func() { testAccPreCheck(t) },
		Providers:    testAccProviders,
		CheckDestroy: testCheckAzureRMPublicIpDestroy,
		Steps: []resource.TestStep{
			{
				Config: config,
			},
			{
				ResourceName:      resourceName,
				ImportState:       true,
				ImportStateVerify: true,
				ImportStateId:     fmt.Sprintf("/subscriptions/%s/resourceGroups/acctestRG-%d/providers/Microsoft.Network/publicIPAdresses/acctestpublicip-%d", os.Getenv("ARM_SUBSCRIPTION_ID"), ri, ri),
				ExpectError:       regexp.MustCompile("Error parsing supplied resource id."),
			},
		},
	})
}

func TestAccAzureRMPublicIpStatic_canLabelBe63(t *testing.T) {
	resourceName := "azurerm_public_ip.test"
	ri := tf.AccRandTimeInt()

	resource.ParallelTest(t, resource.TestCase{
		PreCheck:     func() { testAccPreCheck(t) },
		Providers:    testAccProviders,
		CheckDestroy: testCheckAzureRMPublicIpDestroy,
		Steps: []resource.TestStep{
			{
				Config: testAccAzureRMPublicIPStatic_canLabelBe63(ri, testLocation()),
				Check: resource.ComposeTestCheckFunc(
					testCheckAzureRMPublicIpExists(resourceName),
					resource.TestCheckResourceAttrSet(resourceName, "ip_address"),
					resource.TestCheckResourceAttr(resourceName, "allocation_method", "Static"),
				),
			},
			{
				ResourceName:      resourceName,
				ImportState:       true,
				ImportStateVerify: true,
			},
		},
	})
}

func testCheckAzureRMPublicIpExists(resourceName string) resource.TestCheckFunc {
	return func(s *terraform.State) error {
		// Ensure we have enough information in state to look up in API
		rs, ok := s.RootModule().Resources[resourceName]
		if !ok {
			return fmt.Errorf("Not found: %s", resourceName)
		}

		publicIPName := rs.Primary.Attributes["name"]
		resourceGroup, hasResourceGroup := rs.Primary.Attributes["resource_group_name"]
		if !hasResourceGroup {
			return fmt.Errorf("Bad: no resource group found in state for public ip: %s", publicIPName)
		}

		client := testAccProvider.Meta().(*ArmClient).publicIPClient
		ctx := testAccProvider.Meta().(*ArmClient).StopContext

		resp, err := client.Get(ctx, resourceGroup, publicIPName, "")
		if err != nil {
			return fmt.Errorf("Bad: Get on publicIPClient: %+v", err)
		}

		if resp.StatusCode == http.StatusNotFound {
			return fmt.Errorf("Bad: Public IP %q (resource group: %q) does not exist", publicIPName, resourceGroup)
		}

		return nil
	}
}

func testCheckAzureRMPublicIpDisappears(resourceName string) resource.TestCheckFunc {
	return func(s *terraform.State) error {
		// Ensure we have enough information in state to look up in API
		rs, ok := s.RootModule().Resources[resourceName]
		if !ok {
			return fmt.Errorf("Not found: %s", resourceName)
		}

		publicIpName := rs.Primary.Attributes["name"]
		resourceGroup, hasResourceGroup := rs.Primary.Attributes["resource_group_name"]
		if !hasResourceGroup {
			return fmt.Errorf("Bad: no resource group found in state for public ip: %s", publicIpName)
		}

		client := testAccProvider.Meta().(*ArmClient).publicIPClient
		ctx := testAccProvider.Meta().(*ArmClient).StopContext
		future, err := client.Delete(ctx, resourceGroup, publicIpName)
		if err != nil {
			return fmt.Errorf("Error deleting Public IP %q (Resource Group %q): %+v", publicIpName, resourceGroup, err)
		}

		if err = future.WaitForCompletionRef(ctx, client.Client); err != nil {
			return fmt.Errorf("Error waiting for deletion of Public IP %q (Resource Group %q): %+v", publicIpName, resourceGroup, err)
		}

		return nil
	}
}

func testCheckAzureRMPublicIpDestroy(s *terraform.State) error {
	client := testAccProvider.Meta().(*ArmClient).publicIPClient
	ctx := testAccProvider.Meta().(*ArmClient).StopContext

	for _, rs := range s.RootModule().Resources {
		if rs.Type != "azurerm_public_ip" {
			continue
		}

		name := rs.Primary.Attributes["name"]
		resourceGroup := rs.Primary.Attributes["resource_group_name"]

		resp, err := client.Get(ctx, resourceGroup, name, "")

		if err != nil {
			return nil
		}

		if resp.StatusCode != http.StatusNotFound {
			return fmt.Errorf("Public IP still exists:\n%#v", resp.PublicIPAddressPropertiesFormat)
		}
	}

	return nil
}

func testAccAzureRMPublicIPStatic_basic(rInt int, location string) string {
	return fmt.Sprintf(`
resource "azurerm_resource_group" "test" {
  name     = "acctestRG-%d"
  location = "%s"
}

resource "azurerm_public_ip" "test" {
  name                = "acctestpublicip-%d"
  location            = "${azurerm_resource_group.test.location}"
  resource_group_name = "${azurerm_resource_group.test.name}"
  allocation_method   = "Static"
}
`, rInt, location, rInt)
}

func testAccAzureRMPublicIPStatic_basicOld(rInt int, location string) string {
	return fmt.Sprintf(`
resource "azurerm_resource_group" "test" {
  name     = "acctestRG-%d"
  location = "%s"
}

resource "azurerm_public_ip" "test" {
  name                         = "acctestpublicip-%d"
  location                     = "${azurerm_resource_group.test.location}"
  resource_group_name          = "${azurerm_resource_group.test.name}"
  public_ip_address_allocation = "Static"
}
`, rInt, location, rInt)
}

func testAccAzureRMPublicIPStatic_withZone(rInt int, location string) string {
	return fmt.Sprintf(`
resource "azurerm_resource_group" "test" {
  name     = "acctestRG-%d"
  location = "%s"
}

resource "azurerm_public_ip" "test" {
  name                = "acctestpublicip-%d"
  location            = "${azurerm_resource_group.test.location}"
  resource_group_name = "${azurerm_resource_group.test.name}"
  allocation_method   = "Static"
  zones               = ["1"]
}
`, rInt, location, rInt)
}

func testAccAzureRMPublicIPStatic_basic_withDNSLabel(rInt int, location, dnsNameLabel string) string {
	return fmt.Sprintf(`
resource "azurerm_resource_group" "test" {
  name     = "acctestRG-%d"
  location = "%s"
}

resource "azurerm_public_ip" "test" {
  name                = "acctestpublicip-%d"
  location            = "${azurerm_resource_group.test.location}"
  resource_group_name = "${azurerm_resource_group.test.name}"
  allocation_method   = "Static"
  domain_name_label   = "%s"
}
`, rInt, location, rInt, dnsNameLabel)
}

func testAccAzureRMPublicIPStatic_basic_withIPVersion(rInt int, location string, ipVersion string) string {
	return fmt.Sprintf(`
resource "azurerm_resource_group" "test" {
  name     = "acctestRG-%d"
  location = "%s"
}

resource "azurerm_public_ip" "test" {
  name                = "acctestpublicip-%d"
  location            = "${azurerm_resource_group.test.location}"
  resource_group_name = "${azurerm_resource_group.test.name}"
  allocation_method   = "Static"
  ip_version          = "%s"
}
`, rInt, location, rInt, ipVersion)
}

func testAccAzureRMPublicIPStatic_standard(rInt int, location string) string {
	return fmt.Sprintf(`
resource "azurerm_resource_group" "test" {
  name     = "acctestRG-%d"
  location = "%s"
}

resource "azurerm_public_ip" "test" {
  name                = "acctestpublicip-%d"
  location            = "${azurerm_resource_group.test.location}"
  resource_group_name = "${azurerm_resource_group.test.name}"
  allocation_method   = "Static"
  sku                 = "standard"
}
`, rInt, location, rInt)
}

func testAccAzureRMPublicIPStatic_standard_withIPVersion(rInt int, location string, ipVersion string) string {
	return fmt.Sprintf(`
resource "azurerm_resource_group" "test" {
  name     = "acctestRG-%d"
  location = "%s"
}

resource "azurerm_public_ip" "test" {
  name                = "acctestpublicip-%d"
  location            = "${azurerm_resource_group.test.location}"
  resource_group_name = "${azurerm_resource_group.test.name}"
  allocation_method   = "Static"
  ip_version          = "%s"
  sku                 = "standard"
}
`, rInt, location, rInt, ipVersion)
}

func testAccAzureRMPublicIPStatic_update(rInt int, location string) string {
	return fmt.Sprintf(`
resource "azurerm_resource_group" "test" {
  name     = "acctestRG-%d"
  location = "%s"
}

resource "azurerm_public_ip" "test" {
  name                = "acctestpublicip-%d"
  location            = "${azurerm_resource_group.test.location}"
  resource_group_name = "${azurerm_resource_group.test.name}"
  allocation_method   = "Static"
  domain_name_label   = "acctest-%d"
}
`, rInt, location, rInt, rInt)
}

func testAccAzureRMPublicIPStatic_idleTimeout(rInt int, location string) string {
	return fmt.Sprintf(`
resource "azurerm_resource_group" "test" {
  name     = "acctestRG-%d"
  location = "%s"
}

resource "azurerm_public_ip" "test" {
  name                    = "acctestpublicip-%d"
  location                = "${azurerm_resource_group.test.location}"
  resource_group_name     = "${azurerm_resource_group.test.name}"
  allocation_method       = "Static"
  idle_timeout_in_minutes = 30
}
`, rInt, location, rInt)
}

func testAccAzureRMPublicIPDynamic_basic(rInt int, location string) string {
	return fmt.Sprintf(`
resource "azurerm_resource_group" "test" {
  name     = "acctestRG-%d"
  location = "%s"
}

resource "azurerm_public_ip" "test" {
  name                = "acctestpublicip-%d"
  location            = "${azurerm_resource_group.test.location}"
  resource_group_name = "${azurerm_resource_group.test.name}"
  allocation_method   = "Dynamic"
}
`, rInt, location, rInt)
}

func testAccAzureRMPublicIPDynamic_basic_withIPVersion(rInt int, location string, ipVersion string) string {
	return fmt.Sprintf(`
resource "azurerm_resource_group" "test" {
  name     = "acctestRG-%d"
  location = "%s"
}

resource "azurerm_public_ip" "test" {
  name                = "acctestpublicip-%d"
  location            = "${azurerm_resource_group.test.location}"
  resource_group_name = "${azurerm_resource_group.test.name}"
  allocation_method   = "Dynamic"

  ip_version = "%s"
}
`, rInt, location, rInt, ipVersion)
}

func testAccAzureRMPublicIPStatic_withTags(rInt int, location string) string {
	return fmt.Sprintf(`
resource "azurerm_resource_group" "test" {
  name     = "acctestRG-%d"
  location = "%s"
}

resource "azurerm_public_ip" "test" {
  name                = "acctestpublicip-%d"
  location            = "${azurerm_resource_group.test.location}"
  resource_group_name = "${azurerm_resource_group.test.name}"
  allocation_method   = "Static"

  tags {
    environment = "Production"
    cost_center = "MSFT"
  }
}
`, rInt, location, rInt)
}

func testAccAzureRMPublicIPStatic_withTagsUpdate(rInt int, location string) string {
	return fmt.Sprintf(`
resource "azurerm_resource_group" "test" {
  name     = "acctestRG-%d"
  location = "%s"
}

resource "azurerm_public_ip" "test" {
  name                = "acctestpublicip-%d"
  location            = "${azurerm_resource_group.test.location}"
  resource_group_name = "${azurerm_resource_group.test.name}"
  allocation_method   = "Static"

  tags {
    environment = "staging"
  }
}
`, rInt, location, rInt)
}

func testAccAzureRMPublicIPStatic_canLabelBe63(rInt int, location string) string {
	return fmt.Sprintf(`
resource "azurerm_resource_group" "test" {
  name     = "acctestRG-%d"
  location = "%s"
}

resource "azurerm_public_ip" "test" {
  name                = "acctestpublicip-%d"
  location            = "${azurerm_resource_group.test.location}"
  resource_group_name = "${azurerm_resource_group.test.name}"

  allocation_method = "Static"
  domain_name_label = "k2345678-1-2345678-2-2345678-3-2345678-4-2345678-5-2345678-6-23"
}
`, rInt, location, rInt)
}<|MERGE_RESOLUTION|>--- conflicted
+++ resolved
@@ -14,12 +14,7 @@
 
 func TestAccAzureRMPublicIpStatic_basic(t *testing.T) {
 	resourceName := "azurerm_public_ip.test"
-<<<<<<< HEAD
-	ri := tf.AccRandTimeInt()
-	config := testAccAzureRMPublicIPStatic_basic(ri, testLocation())
-=======
-	ri := acctest.RandInt()
->>>>>>> ead29e8d
+	ri := tf.AccRandTimeInt()
 
 	resource.ParallelTest(t, resource.TestCase{
 		PreCheck:     func() { testAccPreCheck(t) },
